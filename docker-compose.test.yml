--- conflicted
+++ resolved
@@ -84,13 +84,7 @@
   frontend-server:
     build:
       context: ./app/frontend
-<<<<<<< HEAD
       dockerfile: Dockerfile
-=======
-      dockerfile: Dockerfile.base
-      args:
-        BASE_IMAGE: ${REGISTRY:-ghcr.io}/${GITHUB_REPOSITORY_OWNER:-maquino1985}/absequencealign-frontend-base:latest
->>>>>>> 827c1546
     container_name: absequencealign-frontend-server
     environment:
       - CI=true
@@ -160,45 +154,6 @@
     networks:
       - test-network
 
-<<<<<<< HEAD
-=======
-  # Integration Test Environment
-  integration-test:
-    build:
-      context: .
-      dockerfile: ./app/backend/Dockerfile
-      args:
-        BASE_IMAGE: ${REGISTRY:-ghcr.io}/${GITHUB_REPOSITORY_OWNER:-maquino1985}/absequencealign-backend-base:latest
-    container_name: absequencealign-integration-test
-    environment:
-      - PYTHONPATH=/app
-      - ENVIRONMENT=test
-      - PYTEST_ADDOPTS=-v
-      - DATA_DIR=/app/data
-      - DB_HOST=postgres-test
-      - DB_PORT=5432
-      - DB_NAME=${DB_NAME:-absequencealign_test}
-      - DB_USER=${DB_USER:-postgres}
-      - DB_PASSWORD=${DB_PASSWORD:-password}
-      - DB_POOL_SIZE=${DB_POOL_SIZE:-5}
-      - DB_MAX_OVERFLOW=${DB_MAX_OVERFLOW:-10}
-      - DB_POOL_TIMEOUT=${DB_POOL_TIMEOUT:-30}
-      - DB_POOL_RECYCLE=${DB_POOL_RECYCLE:-3600}
-      - DB_ECHO=false
-      - DB_ECHO_POOL=false
-    volumes:
-      - ./app/backend:/app/backend:ro
-      - ./data:/app/data:ro
-    depends_on:
-      postgres-test:
-        condition: service_healthy
-    command: >
-      sh -c "
-        conda run -n AbSequenceAlign python -m pytest backend/tests/test_integration.py -v
-      "
-    networks:
-      - test-network
->>>>>>> 827c1546
 
   # Database Migration Test
   database-test:
